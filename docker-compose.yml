version: "3.9"

# ############### Networks ###############

# Container networking setup
# docker network create --driver=bridge public
# sysctl net.ipv4.conf.all.forwarding=1

# Dashboard accessible via `http://localhost:7777/dashboard/#/'
# Consul accessible via `http://localhost:8500/`

services:
  consul-server:
    image: consul:1.13.1
    container_name: consul_marie_server
#    restart: always
    volumes:
     - ./config/consul/server.json:/consul/config/server.json:ro
     - ./config/consul:/etc/consul.d
#    network_mode: host
    networks:
      - public
    ports:
      - "8500:8500"
      - "8300:8300"
      - "8600:8600/tcp"
      - "8600:8600/udp"
    command: "agent -server -bootstrap-expect 1 -ui -client=0.0.0.0 -config-dir=/etc/consul.d/"

  traefik:
    image: traefik:v2.8.3
    container_name: "traefik"
    restart: unless-stopped
    command:
      - --api
      - --api.statistics
      - --docker
    networks:
      - public
    ports:
      - "7777:7777"
      - "5000:5000"
      - "7000:7000"
    depends_on:
      - consul-server
    labels:
        - "traefik.http.routers.dashboard.rule=Host(`traefik.localhost`) && (PathPrefix(`/api`) || PathPrefix(`/dashboard`))"
        - "traefik.http.routers.dashboard.entrypoints=traefik"
        - "traefik.http.routers.dashboard.service=api@internal"

    volumes:
<<<<<<< HEAD
      - ./config/traefik:/etc/traefik
      - ./config/traefik/traefik.yml:/traefik.yml
#      - ./config/traefik/file-provider.yml:/etc/traefik/file-provider.yml
      - ./config/traefik/provider:/etc/traefik/config/provider
=======
      - "./config/traefik:/etc/traefik:ro"
      #- ./config/traefik/traefik.yml:/traefik.yml
        #- ./config/traefik/provider/file-provider.yml:/etc/traefik/file-provider.yml
      - ./config/traefik/provider:/etc/traefik/provider
>>>>>>> a54d0ca1
      - "./config/traefik/user-credentials:/user-credentials:ro"
      - "/var/run/docker.sock:/var/run/docker.sock:ro"
      - "/etc/localtime:/etc/localtime:ro"

  prometheus:
    image: prom/prometheus:latest
    volumes:
     - ./config/prometheus:/etc/prometheus
     - prometheus_data:/prometheus
    command: "--web.enable-lifecycle --config.file=/etc/prometheus/prometheus.yml --storage.tsdb.path=/prometheus"
    links:
    - traefik
    - consul-server
    - alertmanager
    networks:
      - public
    ports:
     - "9090:9090"

  alertmanager:
    image: prom/alertmanager:v0.23.0
    restart: unless-stopped
    networks:
      - public
    ports:
      - "9093:9093"
    volumes:
      - "./config/alertmanager:/config"
      - alertmanager_data:/data
    command: --config.file=/config/alertmanager.yml --log.level=debug

  grafana:
    image: grafana/grafana
    user: "472"
    depends_on:
      - prometheus
    ports:
      - "3000:3000"
    volumes:
      - ./config/grafana/provisioning/:/etc/grafana/provisioning/
      - grafana_data:/var/lib/grafana
#      - /var/lib/grafana:/var/lib/grafana
    env_file:
      - ./config/grafana/config.monitoring
    links:
      - prometheus
    networks:
      - public
    restart: always

  loki:
    image: grafana/loki:2.6.1
    volumes:
      - ./config/grafana/loki:/etc/loki
    ports:
      - "3100:3100"
    command: --config.file=/etc/loki/loki-config.yaml
    links:
      - prometheus
      - grafana
    networks:
      - public

  # Test with >  curl -H Host:whoami.localhost http://127.0.0.1:7000
  whoami:
    image: "traefik/whoami"
    container_name: "whoami"
    command:   # It tells whoami to start listening on 2001 instead of 80
       - --port=2001
       - --name=whoami
    ports:
      - "2001:2001"
    depends_on:
      - traefik
    networks:
      - public
    labels:
      - "traefik.enable=true"
      - "traefik.http.routers.whoami.rule=Host(`whoami.localhost`)"
      - "traefik.http.routers.whoami.entrypoints=traefik-debug"
      - "traefik.http.routers.whoami.service=whoami"
      - "traefik.http.services.whoami.loadbalancer.server.port=2001"

volumes:
  prometheus_data:
    driver: local
  grafana_data:
    driver: local
  alertmanager_data:
    driver: local

# ############### Networks ###############
networks:
  public:
    external: true

# https://stackoverflow.com/questions/24288616/permission-denied-on-accessing-host-directory-in-docker
# mkdir -p /var/cache/marie-ai/marie_cache
# docker volume create --driver local --name marie_cache --opt type=none --opt device=/var/cache/marie-ai/marie_cache --opt o=uid=root,gid=root --opt o=bind

# docker volume create --driver local --name marie_logs --opt type=none --opt device=/var/log/marie-ai --opt o=uid=root,gid=root --opt o=bind


# /var/cache/marie-ai/model_zoo
# /var/log/marie-ai

# sudo mkdir -p /var/cache/marie-ai/model_zoo
# sudo chown app-svc:app-svc /var/cache/marie-ai -R


# sudo mkdir -p /var/log/marie-ai
# sudo chown app-svc:app-svc /var/log/marie-ai -R

#rsync -av --progress /mnt/data/marie-ai/model_zoo/ /var/cache/marie-ai/model_zoo

# /home/app-svc/.cache/
# /opt/marie-icr/.cache/
# sudo docker volume ls
# docker volume create marie_cache
# docker volume inspect marie_cache

# docker volume create model_zoo
<|MERGE_RESOLUTION|>--- conflicted
+++ resolved
@@ -49,17 +49,10 @@
         - "traefik.http.routers.dashboard.service=api@internal"
 
     volumes:
-<<<<<<< HEAD
       - ./config/traefik:/etc/traefik
       - ./config/traefik/traefik.yml:/traefik.yml
 #      - ./config/traefik/file-provider.yml:/etc/traefik/file-provider.yml
       - ./config/traefik/provider:/etc/traefik/config/provider
-=======
-      - "./config/traefik:/etc/traefik:ro"
-      #- ./config/traefik/traefik.yml:/traefik.yml
-        #- ./config/traefik/provider/file-provider.yml:/etc/traefik/file-provider.yml
-      - ./config/traefik/provider:/etc/traefik/provider
->>>>>>> a54d0ca1
       - "./config/traefik/user-credentials:/user-credentials:ro"
       - "/var/run/docker.sock:/var/run/docker.sock:ro"
       - "/etc/localtime:/etc/localtime:ro"
@@ -154,31 +147,4 @@
 # ############### Networks ###############
 networks:
   public:
-    external: true
-
-# https://stackoverflow.com/questions/24288616/permission-denied-on-accessing-host-directory-in-docker
-# mkdir -p /var/cache/marie-ai/marie_cache
-# docker volume create --driver local --name marie_cache --opt type=none --opt device=/var/cache/marie-ai/marie_cache --opt o=uid=root,gid=root --opt o=bind
-
-# docker volume create --driver local --name marie_logs --opt type=none --opt device=/var/log/marie-ai --opt o=uid=root,gid=root --opt o=bind
-
-
-# /var/cache/marie-ai/model_zoo
-# /var/log/marie-ai
-
-# sudo mkdir -p /var/cache/marie-ai/model_zoo
-# sudo chown app-svc:app-svc /var/cache/marie-ai -R
-
-
-# sudo mkdir -p /var/log/marie-ai
-# sudo chown app-svc:app-svc /var/log/marie-ai -R
-
-#rsync -av --progress /mnt/data/marie-ai/model_zoo/ /var/cache/marie-ai/model_zoo
-
-# /home/app-svc/.cache/
-# /opt/marie-icr/.cache/
-# sudo docker volume ls
-# docker volume create marie_cache
-# docker volume inspect marie_cache
-
-# docker volume create model_zoo
+    external: true