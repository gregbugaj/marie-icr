from __future__ import annotations

import base64
import json
import logging
import os
import threading
import time
import uuid
from functools import partial
from multiprocessing import Queue
from pathlib import Path

import cv2
import requests
from pydantic import BaseModel
from pydantic.tools import parse_obj_as

from examples.utils import online, setup_queue, setup_s3_storage
from marie.pipe.components import s3_asset_path
from marie.storage import StorageManager
from marie.utils.docs import load_image

logging.basicConfig(level=logging.INFO)

logger = logging.getLogger(__name__)


def load_config(file_path):
    with open(file_path, "r") as json_file:
        config = json.load(json_file)
    return config


class ExtractConfig(BaseModel):
    api_base_url: str
    api_key: str
    default_queue_id: str


# kv_store = InMemoryKV()
job_to_file = {}

main_queue = Queue()


def process_extract(
    mode: str,
    file_location: str,
    config: ExtractConfig,
    stop_event: threading.Event = None,
) -> str:
    if not os.path.exists(file_location):
        raise Exception(f"File not found : {file_location}")

    api_base_url = config.api_base_url
    api_key = config.api_key
    queue_id = config.default_queue_id
    endpoint_url = f"{api_base_url}/document/extract"

    auth_headers = {
        "Authorization": f"Bearer {api_key}",
        "Content-Type": "application/json; charset=utf-8",
    }

    logger.info(endpoint_url)
    if False and not online(api_base_url):
        # stop_event.set()
        raise Exception(f"API server is not online : {endpoint_url}")

    # Prepare file for upload
    with open(file_location, "rb") as file:
        encoded_bytes = base64.b64encode(file.read())
        base64_str = encoded_bytes.decode("utf-8")

    filename = os.path.basename(file_location)
    name = os.path.splitext(filename)[0]
    extension = os.path.splitext(filename)[1]

    s3_path = s3_asset_path(
        ref_id=filename, ref_type="batch_document_ocr", include_filename=True
    )

    # Open and resave image to png
    img = cv2.imread(file_location)
    cv2.imwrite(file_location, img)

    status = StorageManager.write(file_location, s3_path, overwrite=True)
    logger.info(f"Uploaded {file_location} to {s3_path} : {status}")
    uid = str(uuid.uuid4())

    json_payload = {
        "queue_id": queue_id,
        # "data": base64_str,
        "uri": s3_path,
        "mode": mode,
        "output": "json",
        "doc_id": f"{uid}",
        "doc_type": "batch_document_ocr",
        "features": [
            {
                "type": "pipeline",
                "name": "default",
                "page_classifier": {
                    "enabled": False,
                },
                "page_splitter": {
                    "enabled": False,
                },
                "page_cleaner": {
                    "enabled": False,
                },
            }
        ],
    }

    # Upload file to api
    logger.info(f"Uploading to marie-ai for processing : {file}")

    main_queue.put(uid)
    start = time.time()
    result = requests.post(
        endpoint_url,
        headers=auth_headers,
        json=json_payload,
    )

    # if result.status_code != 200:
    #     stop_event.set()
    #     raise Exception(f"Error : {result}")

    json_result = result.json()
    delta = time.time() - start
    print(f"Request time : {delta}")
    return json_result


def process_dir(
    src_dir: str, output_dir: str, stop_event: threading.Event, config: ExtractConfig
):
    root_asset_dir = os.path.expanduser(src_dir)
    output_path = os.path.expanduser(output_dir)

    for img_path in Path(root_asset_dir).rglob("*"):
        if not img_path.is_file():
            continue

        print(img_path)
        resolved_output_path = os.path.join(
            output_path, img_path.relative_to(root_asset_dir)
        )

        output_dir = os.path.dirname(resolved_output_path)
        filename = os.path.basename(resolved_output_path)
        name = os.path.splitext(filename)[0]
        extension = os.path.splitext(filename)[1]
        os.makedirs(output_dir, exist_ok=True)

        json_output_path = os.path.join(output_dir, f"{name}.json")

        if extension.lower() not in [".tif", ".tiff", ".png", ".jpg", ".jpeg"]:
            logger.warning(f"Skipping {img_path} : {extension} not supported")
            continue

<<<<<<< HEAD
        # loaded, frames = load_image(str(img_path))
        # continue
        # re-save image to png
        if False:
            import PIL.Image

            # conver path to string
            # clean filename remove spaces, prenthesis, etc
            filename = str(img_path)
            # check if file has parenthesis in name
            if False or "(" in filename or " " in filename:
                print("filename has parenthesis", filename)
                filename = filename.replace(" ", "_")
                filename = filename.replace("(", "_")
                filename = filename.replace(")", "_")
                filename = filename.replace("[", "_")
                filename = filename.replace("]", "_")
                print("new filename", filename)
                # check if new filename exists and remove it
                # if os.path.exists(filename):
                #     os.remove(filename)

                # os.rename(str(img_path), filename)
                PIL.Image.open(img_path).save(filename, format="png")

        # this is a hack to copy the annotations from the temp folder
        copy_from_temp = True
        if copy_from_temp:
            parent = os.path.basename(os.path.dirname(img_path))
            temp_dir = os.path.expanduser(
                "~/datasets/private/corr-routing/annotations_all_tmp/"
            )
            temp_output_path = os.path.join(temp_dir, parent, f"{name}.json")

            if os.path.exists(temp_output_path) and not os.path.exists(
                json_output_path
            ):
                shutil.copyfile(temp_output_path, json_output_path)

=======
>>>>>>> bedf3057
        if os.path.exists(json_output_path):
            # logger.warning(f"Skipping {img_path} : {json_output_path} already exists")
            continue

        # if not os.path.exists(json_output_path):
        #     logger.warning(f" XXXXXXX {json_output_path} ")
        #     continue

        # print("Processing", img_path)

        json_result = process_extract(
            mode="multiline",
            file_location=str(img_path),
            stop_event=stop_event,
            config=config,
        )

        print(json_result)
        job_to_file[json_result["jobid"]] = {
            "file": img_path,
            "output_dir": output_dir,
            "filename": filename,
        }

        # break


def message_handler(stop_event, message):
    """
    Handle message from queue
    :param stop_event:
    :param message:
    :return:
    """
    completed_event = False
    try:
        if isinstance(message, str):
            message = json.loads(message)

        event = message["event"]
        jobid = message["jobid"]

        print("message_handler : ", main_queue.qsize(), event, jobid)
        print(message)

        if event != "extract.completed":
            return

        completed_event = True
        payload = json.loads(message["payload"])
        ref_id = payload["metadata"]["ref_id"]
        ref_type = payload["metadata"]["ref_type"]

        s3_root_path = s3_asset_path(ref_id, ref_type)
        s3_path = os.path.join(s3_root_path, "results", f"{ref_id}.json")
        connected = StorageManager.ensure_connection("s3://", silence_exceptions=True)

        if not connected:
            logger.error(f"Error restoring assets : Could not connect to S3")
            return None

        if not StorageManager.exists(s3_path):
            logger.error(f"Error restoring assets : {s3_path} does not exist")
            return None

        if jobid not in job_to_file:
            logger.error(f"Error restoring assets : {jobid} not found in job_to_file")
            return None

        details = job_to_file[jobid]

        output_dir = details["output_dir"]
        filename = details["filename"]
        name = os.path.splitext(filename)[0]
        output_path = os.path.join(output_dir, f"{name}.json")

        logger.info(f"Downloading results : {s3_path} to {output_path}")
        StorageManager.read_to_file(s3_path, output_path, overwrite=True)
    except Exception as e:
        logger.error(e)
    finally:
        if completed_event and main_queue.qsize() > 0:
            main_queue.get(False)

        if main_queue.empty():
            pass
            # stop_event.set()


def parse_args():
    import argparse

    parser = argparse.ArgumentParser()
    parser.add_argument(
        "--config",
        type=str,
        required=True,
        default="config.dev.json",
        help="Path to the config file.",
    )

    parser.add_argument(
        "--input_dir",
        type=str,
        required=True,
        help="Path to the input directory.",
    )
    parser.add_argument(
        "--output_dir",
        type=str,
        required=True,
        help="Directory the output images will be written to.",
    )
    opt = parser.parse_args()
    return opt


if __name__ == "__main__":
    stop_event = threading.Event()
    args = parse_args()

    raw_config = load_config(args.config)
    storage_config = raw_config["storage"]
    queue_config = raw_config["queue"]
    config = parse_obj_as(ExtractConfig, raw_config)

    setup_s3_storage(storage_config)
    setup_queue(
        queue_config,
        config.api_key,
        "extract",
        "extract.#",
        stop_event,
        None,
        partial(message_handler, stop_event),
    )

<<<<<<< HEAD
    # cleanup empty files, this can happen for example when the file is not an image or service fails
    #  find $dir -size 0 -type f -delete

    if True:
        # process_dir(
        #     # "~/datasets/private/medical_page_classification/small",
        #     "~/datasets/private/data-hipa/medical_page_classification/raw",
        #     "/home/greg/datasets/private/data-hipa/medical_page_classification/output/annotations/",
        #     stop_event,
        # )
        #
        # process_dir(
        #     # "~/datasets/private/medical_page_classification/small",
        #     "~/datasets/corr-routing/converted",
        #     "~/datasets/corr-routing/output/annotations",
        #     stop_event,
        # )

        process_dir(
            "~/datasets/private/corr-routing/jpmc_01-22-2024/current",
            "~/datasets/private/corr-routing/jpmc_01-22-2024/ready/annotations",
            stop_event,
        )
=======
    process_dir(
        src_dir=args.input_dir,
        output_dir=args.output_dir,
        stop_event=stop_event,
        config=config,
    )
>>>>>>> bedf3057

    # join current thread / wait for event or we will get "cannot schedule new futures after interpreter shutdown"

    while True:
        time.sleep(10000)
    # get curren thread
    current_thread = threading.current_thread()
    current_thread.join()

    # stop_event.wait()
    if False:
        while not stop_event.is_set():
            stop_event.wait()
            print("Exiting")
            # sys.exit(0) # exit the main thread
            os._exit(0)  # exit all threads

    # cleanup empty files, this can happen for example when the file is not an image or service fails
    #  find $dir -size 0 -type f -delete<|MERGE_RESOLUTION|>--- conflicted
+++ resolved
@@ -11,7 +11,6 @@
 from multiprocessing import Queue
 from pathlib import Path
 
-import cv2
 import requests
 from pydantic import BaseModel
 from pydantic.tools import parse_obj_as
@@ -19,10 +18,8 @@
 from examples.utils import online, setup_queue, setup_s3_storage
 from marie.pipe.components import s3_asset_path
 from marie.storage import StorageManager
-from marie.utils.docs import load_image
 
 logging.basicConfig(level=logging.INFO)
-
 logger = logging.getLogger(__name__)
 
 
@@ -80,11 +77,6 @@
     s3_path = s3_asset_path(
         ref_id=filename, ref_type="batch_document_ocr", include_filename=True
     )
-
-    # Open and resave image to png
-    img = cv2.imread(file_location)
-    cv2.imwrite(file_location, img)
-
     status = StorageManager.write(file_location, s3_path, overwrite=True)
     logger.info(f"Uploaded {file_location} to {s3_path} : {status}")
     uid = str(uuid.uuid4())
@@ -146,82 +138,34 @@
             continue
 
         print(img_path)
+
         resolved_output_path = os.path.join(
             output_path, img_path.relative_to(root_asset_dir)
         )
-
         output_dir = os.path.dirname(resolved_output_path)
         filename = os.path.basename(resolved_output_path)
         name = os.path.splitext(filename)[0]
         extension = os.path.splitext(filename)[1]
         os.makedirs(output_dir, exist_ok=True)
-
         json_output_path = os.path.join(output_dir, f"{name}.json")
 
         if extension.lower() not in [".tif", ".tiff", ".png", ".jpg", ".jpeg"]:
             logger.warning(f"Skipping {img_path} : {extension} not supported")
             continue
 
-<<<<<<< HEAD
-        # loaded, frames = load_image(str(img_path))
-        # continue
-        # re-save image to png
-        if False:
-            import PIL.Image
-
-            # conver path to string
-            # clean filename remove spaces, prenthesis, etc
-            filename = str(img_path)
-            # check if file has parenthesis in name
-            if False or "(" in filename or " " in filename:
-                print("filename has parenthesis", filename)
-                filename = filename.replace(" ", "_")
-                filename = filename.replace("(", "_")
-                filename = filename.replace(")", "_")
-                filename = filename.replace("[", "_")
-                filename = filename.replace("]", "_")
-                print("new filename", filename)
-                # check if new filename exists and remove it
-                # if os.path.exists(filename):
-                #     os.remove(filename)
-
-                # os.rename(str(img_path), filename)
-                PIL.Image.open(img_path).save(filename, format="png")
-
-        # this is a hack to copy the annotations from the temp folder
-        copy_from_temp = True
-        if copy_from_temp:
-            parent = os.path.basename(os.path.dirname(img_path))
-            temp_dir = os.path.expanduser(
-                "~/datasets/private/corr-routing/annotations_all_tmp/"
-            )
-            temp_output_path = os.path.join(temp_dir, parent, f"{name}.json")
-
-            if os.path.exists(temp_output_path) and not os.path.exists(
-                json_output_path
-            ):
-                shutil.copyfile(temp_output_path, json_output_path)
-
-=======
->>>>>>> bedf3057
         if os.path.exists(json_output_path):
-            # logger.warning(f"Skipping {img_path} : {json_output_path} already exists")
+            logger.warning(f"Skipping {img_path} : {json_output_path} already exists")
             continue
-
-        # if not os.path.exists(json_output_path):
-        #     logger.warning(f" XXXXXXX {json_output_path} ")
-        #     continue
-
-        # print("Processing", img_path)
 
         json_result = process_extract(
             mode="multiline",
-            file_location=str(img_path),
+            file_location=img_path,
             stop_event=stop_event,
             config=config,
         )
 
         print(json_result)
+
         job_to_file[json_result["jobid"]] = {
             "file": img_path,
             "output_dir": output_dir,
@@ -247,11 +191,11 @@
         jobid = message["jobid"]
 
         print("message_handler : ", main_queue.qsize(), event, jobid)
-        print(message)
 
         if event != "extract.completed":
             return
 
+        print(message)
         completed_event = True
         payload = json.loads(message["payload"])
         ref_id = payload["metadata"]["ref_id"]
@@ -341,43 +285,17 @@
         partial(message_handler, stop_event),
     )
 
-<<<<<<< HEAD
-    # cleanup empty files, this can happen for example when the file is not an image or service fails
-    #  find $dir -size 0 -type f -delete
-
-    if True:
-        # process_dir(
-        #     # "~/datasets/private/medical_page_classification/small",
-        #     "~/datasets/private/data-hipa/medical_page_classification/raw",
-        #     "/home/greg/datasets/private/data-hipa/medical_page_classification/output/annotations/",
-        #     stop_event,
-        # )
-        #
-        # process_dir(
-        #     # "~/datasets/private/medical_page_classification/small",
-        #     "~/datasets/corr-routing/converted",
-        #     "~/datasets/corr-routing/output/annotations",
-        #     stop_event,
-        # )
-
-        process_dir(
-            "~/datasets/private/corr-routing/jpmc_01-22-2024/current",
-            "~/datasets/private/corr-routing/jpmc_01-22-2024/ready/annotations",
-            stop_event,
-        )
-=======
     process_dir(
         src_dir=args.input_dir,
         output_dir=args.output_dir,
         stop_event=stop_event,
         config=config,
     )
->>>>>>> bedf3057
 
     # join current thread / wait for event or we will get "cannot schedule new futures after interpreter shutdown"
 
     while True:
-        time.sleep(10000)
+        time.sleep(10)
     # get curren thread
     current_thread = threading.current_thread()
     current_thread.join()
