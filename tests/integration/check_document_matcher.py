import os
import shutil

import torch
from transformers import pipeline

from marie.components.template_matching.document_matched import (
    load_template_matching_definitions,
    match_templates,
)
from marie.conf.helper import load_yaml
from marie.constants import __config_dir__, __model_path__
from marie.logging_core.mdc import MDC
from marie.logging_core.profile import TimeContext
from marie.pipe.extract_pipeline import ExtractPipeline, s3_asset_path, split_filename
from marie.storage import StorageManager
from marie.storage.s3_storage import S3StorageHandler
from marie.utils.docs import frames_from_file


def run_extract_pipeline():
    MDC.put("request_id", "test")

    img_path = "~/dev/workflow/mbx-grapnel/mbx-grapnel-engine/src/test/resources/test-deck/Integration-120826/Integration-120826-210327996/PID_1719_8755_0_210327996.tif"
    img_path = "~/dev/workflow/mbx-grapnel/mbx-grapnel-engine/src/test/resources/test-deck/Integration-120826/Integration-120826-210329644/PID_3491_10833_0_210329644.tif"
    img_path = "~/dev/workflow/mbx-grapnel/mbx-grapnel-engine/src/test/resources/test-deck/Integration-120826/Integration-120826-210329012/PID_457_6951_0_210329012.tif"
    img_path = "~/dev/workflow/mbx-grapnel/mbx-grapnel-engine/src/test/resources/test-deck/Integration-120826/Integration-120826-210331524/PID_1756_8816_0_210331524.tif"
    img_path = "~/dev/workflow/mbx-grapnel/mbx-grapnel-engine/src/test/resources/test-deck/Integration-120826/Integration-120826-210335376/PID_977_7770_0_210335376.tif"
    img_path = "~/dev/workflow/mbx-grapnel/mbx-grapnel-engine/src/test/resources/test-deck/Integration-120826/Integration-120826-210335785/PID_5089_12292_0_210335785.tif"

    # 120791
    img_path = "~/dev/workflow/mbx-grapnel/mbx-grapnel-engine/src/test/resources/test-deck/Integration-120791/Integration-120791-202930517/PID_1938_9366_0_202930517.tif"
    img_path = "~/dev/workflow/mbx-grapnel/mbx-grapnel-engine/src/test/resources/test-deck/Integration-120791/Integration-120791-200687186/PID_3824_11135_0_200687186.tif"
    #
    # img_path = "~/dev/workflow/mbx-grapnel/mbx-grapnel-engine/src/test/resources/test-deck/Integration-120826/Integration-120826-210337854/PID_5140_12339_0_210337854.tif"
    # img_path = "~/dev/workflow/mbx-grapnel/mbx-grapnel-engine/src/test/resources/test-deck/Integration-120826/Integration-120826-210339152/PID_2015_9495_0_210339152.tif"
    # img_path = "~/dev/workflow/mbx-grapnel/mbx-grapnel-engine/src/test/resources/test-deck/Integration-120826/Integration-120826-210346394/PID_718_7393_0_210346394.tif"
    # img_path = "~/dev/workflow/mbx-grapnel/mbx-grapnel-engine/src/test/resources/test-deck/Integration-120826/Integration-120826-210346822/PID_1635_8610_0_210346822.tif"
    # img_path = "~/dev/workflow/mbx-grapnel/mbx-grapnel-engine/src/test/resources/test-deck/Integration-120826/Integration-120826-210350165/PID_3952_11235_0_210350165.tif"
    # img_path = "~/dev/workflow/mbx-grapnel/mbx-grapnel-engine/src/test/resources/test-deck/Integration-120826/Integration-120826-210353682/PID_6948_14198_0_210353682.tif"

    # # 119662
    # img_path = "~/dev/workflow/mbx-grapnel/mbx-grapnel-engine/src/test/resources/test-deck/Integration-119662/Integration-119662-210765089/PID_1699_8682_0_210765089.tif"

    root = os.path.expanduser("~/dev/workflow/mbx-grapnel/mbx-grapnel-engine/src/test/resources/test-deck/")
    img_path = "Integration-119662/Integration-119662-210767452/PID_1925_9282_0_210767452.tif"  # NO BOUNDARY
    img_path = "Integration-119662/Integration-119662-210983990/PID_5893_13226_0_210983990.tif"
    img_path = "Integration-119662/Integration-119662-210765105/PID_1805_9004_0_210765105.tif"
    img_path = "Integration-119662/Integration-119662-210766347/PID_885_7650_0_210766347.tif"
    img_path = "/Integration-119662/Integration-119662-210766868/PID_1692_8675_0_210766868.tif"
    img_path = "Integration-119662/Integration-119662-210766869/PID_1692_8675_0_210766869.tif"
    img_path = "Integration-119662/Integration-119662-210784432/PID_1807_9006_0_210784432.tif"
    img_path = "Integration-119662/Integration-119662-210784956/PID_269_6748_0_210784956.tif"
    img_path = "Integration-119662/Integration-119662-210765089/PID_1699_8682_0_210765089.tif"
    img_path = "Integration-119662/Integration-119662-211996043/PID_2034_9523_0_211996043.tif"
    img_path = "Integration-119662/Integration-119662-211994818/PID_7032_14288_0_211994818.tif"
    img_path = "Integration-119662/Integration-119662-211994322/PID_5942_13308_0_211994322.tif"
    img_path = "Integration-119662/Integration-119662-211972584/PID_893_7663_0_211972584.tif"
    img_path = "Integration-119662/Integration-119662-212217695/PID_2017_9499_0_212217695.tif"
    img_path = "Integration-119662/Integration-119662-212230067/PID_3973_11256_0_212230067.tif"
    img_path = "Integration-119662/Integration-119662-212288408/PID_2034_9523_0_212288408.tif"
    # img_path = "Integration-119662/Integration-119662-212028304/PID_3578_10901_0_212028304.tif"
    # img_path = "Integration-119662/Integration-119662-212021940/PID_7179_14435_0_212021940.tif"
    img_path = "Integration-115603/Integration-115603-212849075/PID_6145_13425_0_212849075.tif"
    img_path = "Integration-116486/Integration-116486-214202488/PID_2313_9784_0_214202488.tif"


    img_path = "Integration-115603/Integration-115603-214233146/PID_1315_8122_0_214233146.tif"

    img_path = os.path.join(root, img_path)
    img_path = os.path.join("/home/gbugaj/tmp/analysis/marie-issues/no-metadata/PID_7034_14289_0_215000470.tif")
    if not os.path.exists(img_path):
        raise FileNotFoundError(f"File not found : {img_path}")

    # check if there is an .tif.original file and use that instead
    has_original = False
    if img_path.endswith(".tif"):
        img_path_alt = img_path + ".original"
        if os.path.exists(img_path_alt):
            has_original = True
            shutil.copy(img_path_alt, img_path)
            print(f"Replaced {img_path} with {img_path_alt}")

    filename, prefix, suffix = split_filename(img_path)
    print("Filename: ", filename)
    print("Prefix: ", prefix)
    print("Suffix: ", suffix)

    pipeline_config = load_yaml(
        os.path.join(
            __config_dir__, "tests-integration", "pipeline-integration.partial.yml"
        )
    )
    pipeline = ExtractPipeline(pipeline_config=pipeline_config["pipeline"], cuda=True)
    has_boundary = True

    runtime_conf = {
        "template_matching": {
            "definition_id": "111539",  #  116486  115603 120826  120791 119662(PB)
        },
        "page_boundary": {
            "enabled": has_boundary,
        },
    }

    with TimeContext(f"### ExtractPipeline info"):
        # for k in range(0, 3):
<<<<<<< HEAD
        frames = frames_from_file(img_path)
        # frames = [frames[5]]
        results = pipeline.execute(ref_id=filename, ref_type="pid", frames=frames,
                                   runtime_conf=runtime_conf)
=======
        results = pipeline.execute(
            ref_id=filename,
            ref_type="pid",
            frames=frames_from_file(img_path),
            runtime_conf=runtime_conf,
        )
>>>>>>> a8623a75
        print(results)
        work_dir = results["work_dir"]
        print("Work dir: ", work_dir)
        # get json filename from image_path
        filename = img_path.split("/")[-1].split(".")[0]
        filename = img_path.split("/")[-1]
        filename_no_ext = filename.split(".")[0]
        json_filename = os.path.join(work_dir, filename + ".meta.json")
        assets_dir = os.path.join(work_dir, "assets")
        print("Json filename: ", json_filename)

        if False:
            # # get the base dir from image_path and copy the json file to the base dir
            base_dir = os.path.dirname(img_path)
            print("Base dir: ", base_dir)
            shutil.copy(json_filename, base_dir)
            shutil.copytree(assets_dir, os.path.join(base_dir, "assets"))

            # copy individual items from assets to base dir for easy access
            shutil.copy(os.path.join(assets_dir, f"{filename_no_ext}.blobs.xml.zip"), base_dir)
            shutil.copy(os.path.join(assets_dir, f"{filename_no_ext}.pdf"), base_dir)
            shutil.copy(os.path.join(assets_dir, f"{filename_no_ext}.ocr.zip"), base_dir)
            shutil.copy(os.path.join(assets_dir, f"{filename}.clean"), base_dir)

            # if boundary enable make copy of the boundary image
            if not has_original and has_boundary:
                img_path_alt = img_path + ".original"
                shutil.copy(img_path, img_path_alt)

                boundary_img = os.path.join(assets_dir, filename)
                shutil.copy(boundary_img, base_dir)


if __name__ == "__main__":
    os.environ["CUDA_VISIBLE_DEVICES"] = ""
    # os.environ["MARIE_DISABLE_CUDA"] = "True"
    torch.set_float32_matmul_precision("high")

    run_extract_pipeline()<|MERGE_RESOLUTION|>--- conflicted
+++ resolved
@@ -1,8 +1,6 @@
 import os
-import shutil
 
 import torch
-from transformers import pipeline
 
 from marie.components.template_matching.document_matched import (
     load_template_matching_definitions,
@@ -20,67 +18,13 @@
 
 def run_extract_pipeline():
     MDC.put("request_id", "test")
-
-    img_path = "~/dev/workflow/mbx-grapnel/mbx-grapnel-engine/src/test/resources/test-deck/Integration-120826/Integration-120826-210327996/PID_1719_8755_0_210327996.tif"
-    img_path = "~/dev/workflow/mbx-grapnel/mbx-grapnel-engine/src/test/resources/test-deck/Integration-120826/Integration-120826-210329644/PID_3491_10833_0_210329644.tif"
-    img_path = "~/dev/workflow/mbx-grapnel/mbx-grapnel-engine/src/test/resources/test-deck/Integration-120826/Integration-120826-210329012/PID_457_6951_0_210329012.tif"
-    img_path = "~/dev/workflow/mbx-grapnel/mbx-grapnel-engine/src/test/resources/test-deck/Integration-120826/Integration-120826-210331524/PID_1756_8816_0_210331524.tif"
-    img_path = "~/dev/workflow/mbx-grapnel/mbx-grapnel-engine/src/test/resources/test-deck/Integration-120826/Integration-120826-210335376/PID_977_7770_0_210335376.tif"
-    img_path = "~/dev/workflow/mbx-grapnel/mbx-grapnel-engine/src/test/resources/test-deck/Integration-120826/Integration-120826-210335785/PID_5089_12292_0_210335785.tif"
-
-    # 120791
-    img_path = "~/dev/workflow/mbx-grapnel/mbx-grapnel-engine/src/test/resources/test-deck/Integration-120791/Integration-120791-202930517/PID_1938_9366_0_202930517.tif"
-    img_path = "~/dev/workflow/mbx-grapnel/mbx-grapnel-engine/src/test/resources/test-deck/Integration-120791/Integration-120791-200687186/PID_3824_11135_0_200687186.tif"
-    #
-    # img_path = "~/dev/workflow/mbx-grapnel/mbx-grapnel-engine/src/test/resources/test-deck/Integration-120826/Integration-120826-210337854/PID_5140_12339_0_210337854.tif"
-    # img_path = "~/dev/workflow/mbx-grapnel/mbx-grapnel-engine/src/test/resources/test-deck/Integration-120826/Integration-120826-210339152/PID_2015_9495_0_210339152.tif"
-    # img_path = "~/dev/workflow/mbx-grapnel/mbx-grapnel-engine/src/test/resources/test-deck/Integration-120826/Integration-120826-210346394/PID_718_7393_0_210346394.tif"
-    # img_path = "~/dev/workflow/mbx-grapnel/mbx-grapnel-engine/src/test/resources/test-deck/Integration-120826/Integration-120826-210346822/PID_1635_8610_0_210346822.tif"
-    # img_path = "~/dev/workflow/mbx-grapnel/mbx-grapnel-engine/src/test/resources/test-deck/Integration-120826/Integration-120826-210350165/PID_3952_11235_0_210350165.tif"
-    # img_path = "~/dev/workflow/mbx-grapnel/mbx-grapnel-engine/src/test/resources/test-deck/Integration-120826/Integration-120826-210353682/PID_6948_14198_0_210353682.tif"
-
-    # # 119662
-    # img_path = "~/dev/workflow/mbx-grapnel/mbx-grapnel-engine/src/test/resources/test-deck/Integration-119662/Integration-119662-210765089/PID_1699_8682_0_210765089.tif"
-
-    root = os.path.expanduser("~/dev/workflow/mbx-grapnel/mbx-grapnel-engine/src/test/resources/test-deck/")
-    img_path = "Integration-119662/Integration-119662-210767452/PID_1925_9282_0_210767452.tif"  # NO BOUNDARY
-    img_path = "Integration-119662/Integration-119662-210983990/PID_5893_13226_0_210983990.tif"
-    img_path = "Integration-119662/Integration-119662-210765105/PID_1805_9004_0_210765105.tif"
-    img_path = "Integration-119662/Integration-119662-210766347/PID_885_7650_0_210766347.tif"
-    img_path = "/Integration-119662/Integration-119662-210766868/PID_1692_8675_0_210766868.tif"
-    img_path = "Integration-119662/Integration-119662-210766869/PID_1692_8675_0_210766869.tif"
-    img_path = "Integration-119662/Integration-119662-210784432/PID_1807_9006_0_210784432.tif"
-    img_path = "Integration-119662/Integration-119662-210784956/PID_269_6748_0_210784956.tif"
-    img_path = "Integration-119662/Integration-119662-210765089/PID_1699_8682_0_210765089.tif"
-    img_path = "Integration-119662/Integration-119662-211996043/PID_2034_9523_0_211996043.tif"
-    img_path = "Integration-119662/Integration-119662-211994818/PID_7032_14288_0_211994818.tif"
-    img_path = "Integration-119662/Integration-119662-211994322/PID_5942_13308_0_211994322.tif"
-    img_path = "Integration-119662/Integration-119662-211972584/PID_893_7663_0_211972584.tif"
-    img_path = "Integration-119662/Integration-119662-212217695/PID_2017_9499_0_212217695.tif"
-    img_path = "Integration-119662/Integration-119662-212230067/PID_3973_11256_0_212230067.tif"
-    img_path = "Integration-119662/Integration-119662-212288408/PID_2034_9523_0_212288408.tif"
-    # img_path = "Integration-119662/Integration-119662-212028304/PID_3578_10901_0_212028304.tif"
-    # img_path = "Integration-119662/Integration-119662-212021940/PID_7179_14435_0_212021940.tif"
-    img_path = "Integration-115603/Integration-115603-212849075/PID_6145_13425_0_212849075.tif"
-    img_path = "Integration-116486/Integration-116486-214202488/PID_2313_9784_0_214202488.tif"
-
-
-    img_path = "Integration-115603/Integration-115603-214233146/PID_1315_8122_0_214233146.tif"
-
-    img_path = os.path.join(root, img_path)
-    img_path = os.path.join("/home/gbugaj/tmp/analysis/marie-issues/no-metadata/PID_7034_14289_0_215000470.tif")
+    img_path = "~/tmp/analysis/document-boundary/samples/PID_808_7548_0_202343052.tif"
+    img_path = "~/dev/workflow/mbx-grapnel/mbx-grapnel-engine/src/test/resources/test-deck/Integration-12079-200687186/PID_3824_11135_0_200687186.tif"
+    img_path = os.path.expanduser(img_path)
     if not os.path.exists(img_path):
         raise FileNotFoundError(f"File not found : {img_path}")
 
-    # check if there is an .tif.original file and use that instead
-    has_original = False
-    if img_path.endswith(".tif"):
-        img_path_alt = img_path + ".original"
-        if os.path.exists(img_path_alt):
-            has_original = True
-            shutil.copy(img_path_alt, img_path)
-            print(f"Replaced {img_path} with {img_path_alt}")
-
+    frames = frames_from_file(img_path)
     filename, prefix, suffix = split_filename(img_path)
     print("Filename: ", filename)
     print("Prefix: ", prefix)
@@ -92,63 +36,22 @@
         )
     )
     pipeline = ExtractPipeline(pipeline_config=pipeline_config["pipeline"], cuda=True)
-    has_boundary = True
 
     runtime_conf = {
         "template_matching": {
-            "definition_id": "111539",  #  116486  115603 120826  120791 119662(PB)
-        },
-        "page_boundary": {
-            "enabled": has_boundary,
-        },
+            "definition_id": "120791",
+        }
     }
 
     with TimeContext(f"### ExtractPipeline info"):
         # for k in range(0, 3):
-<<<<<<< HEAD
-        frames = frames_from_file(img_path)
-        # frames = [frames[5]]
-        results = pipeline.execute(ref_id=filename, ref_type="pid", frames=frames,
-                                   runtime_conf=runtime_conf)
-=======
         results = pipeline.execute(
             ref_id=filename,
             ref_type="pid",
             frames=frames_from_file(img_path),
             runtime_conf=runtime_conf,
         )
->>>>>>> a8623a75
         print(results)
-        work_dir = results["work_dir"]
-        print("Work dir: ", work_dir)
-        # get json filename from image_path
-        filename = img_path.split("/")[-1].split(".")[0]
-        filename = img_path.split("/")[-1]
-        filename_no_ext = filename.split(".")[0]
-        json_filename = os.path.join(work_dir, filename + ".meta.json")
-        assets_dir = os.path.join(work_dir, "assets")
-        print("Json filename: ", json_filename)
-
-        if False:
-            # # get the base dir from image_path and copy the json file to the base dir
-            base_dir = os.path.dirname(img_path)
-            print("Base dir: ", base_dir)
-            shutil.copy(json_filename, base_dir)
-            shutil.copytree(assets_dir, os.path.join(base_dir, "assets"))
-
-            # copy individual items from assets to base dir for easy access
-            shutil.copy(os.path.join(assets_dir, f"{filename_no_ext}.blobs.xml.zip"), base_dir)
-            shutil.copy(os.path.join(assets_dir, f"{filename_no_ext}.pdf"), base_dir)
-            shutil.copy(os.path.join(assets_dir, f"{filename_no_ext}.ocr.zip"), base_dir)
-            shutil.copy(os.path.join(assets_dir, f"{filename}.clean"), base_dir)
-
-            # if boundary enable make copy of the boundary image
-            if not has_original and has_boundary:
-                img_path_alt = img_path + ".original"
-                shutil.copy(img_path, img_path_alt)
-
-                boundary_img = os.path.join(assets_dir, filename)
-                shutil.copy(boundary_img, base_dir)
 
 
 if __name__ == "__main__":
