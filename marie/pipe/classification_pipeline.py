import os
import shutil
import types
from datetime import datetime
from typing import List, Optional, Union

import numpy as np
from docarray import DocList
from PIL import Image

from marie.boxes import PSMode
from marie.excepts import BadConfigSource
from marie.logging.logger import MarieLogger
from marie.models.utils import initialize_device_settings
from marie.ocr import CoordinateFormat
from marie.ocr.util import get_known_ocr_engines, get_words_and_boxes
from marie.pipe import (
    ClassifierPipelineComponent,
    NamedEntityPipelineComponent,
    PipelineComponent,
    PipelineContext,
)
from marie.pipe.components import (
    burst_frames,
    load_pipeline,
    ocr_frames,
    reload_pipeline,
    restore_assets,
    store_assets,
    store_metadata,
)
from marie.pipe.voting import ClassificationResult, get_voting_strategy
from marie.utils.docs import docs_from_image
from marie.utils.image_utils import hash_frames_fast
from marie.utils.utils import ensure_exists


class ClassificationPipeline:
    """
    Classification pipeline for documents.

    The pipeline will perform the following operations on the document:
    - Burst the document, if it is a multi-page document into individual pages
    - Perform OCR on the document pages
    - Classify the document pages

    Example usage:
        .. code-block:: python

            pipeline_config = load_yaml(
                os.path.join(
                    __config_dir__, "tests-integration", "pipeline-integration.partial.yml"
                )
            )
            pipeline = ClassificationPipeline(pipeline_config=pipeline_config["pipeline"])

            with TimeContext(f"### ExtractPipeline info"):
                results = pipeline.execute(
                    ref_id=filename, ref_type="pid", frames=frames_from_file(img_path)
                )
    """

    def __init__(
        self,
        pipelines_config: List[dict[str, any]] = None,
        device: Optional[str] = "cuda",
        silence_exceptions: bool = False,
        **kwargs,
    ) -> None:
        self.show_error = True  # show prediction errors
        self.logger = MarieLogger(context=self.__class__.__name__)
        self.load_pipeline = types.MethodType(load_pipeline, self)

        self.pipelines_config = pipelines_config
        self.reload_pipeline = types.MethodType(reload_pipeline, self)
        self.default_pipeline_config = None
        self.silence_exceptions = silence_exceptions

        for conf in pipelines_config:
            conf = conf["pipeline"]
            if conf.get("default", False):
                if self.default_pipeline_config is not None:
                    raise BadConfigSource(
                        "Invalid pipeline configuration, multiple defaults found"
                    )
                self.default_pipeline_config = conf

        if self.default_pipeline_config is None:
            raise BadConfigSource("Invalid pipeline configuration, default not found")

        # sometimes we have CUDA/GPU support but want to only use CPU
        resolved_devices, _ = initialize_device_settings(
            devices=[device], use_cuda=True, multi_gpu=False
        )
        if len(resolved_devices) > 1:
            self.logger.warning(
                "Multiple devices are not supported in %s inference, using the first device %s.",
                self.__class__.__name__,
                resolved_devices[0],
            )
        self.device = resolved_devices[0]
        has_cuda = True if self.device.type.startswith("cuda") else False

        self.ocr_engines = get_known_ocr_engines(
            device=self.device.type, engine="default"
        )
        (
            self.pipeline_name,
            self.classifier_groups,
            self.indexer_groups,
        ) = self.load_pipeline(
            self.default_pipeline_config, self.ocr_engines["default"]
        )

<<<<<<< HEAD
=======
    def load_pipeline(
        self, pipeline_config: dict[str, any], ocr_engine: Optional[OcrEngine] = None
    ) -> tuple[str, dict[str, any], dict[str, any]]:

        # TODO : Need to refactor this (use the caller to get the device and then fallback to the pipeline config)
        # sometimes we have CUDA/GPU support but want to only use CPU
        use_cuda = torch.cuda.is_available()
        if os.environ.get("MARIE_DISABLE_CUDA"):
            use_cuda = False
        device = pipeline_config.get("device", "cpu" if not use_cuda else "cuda")
        if device == "cuda" and not use_cuda:
            device = "cpu"

        if "name" not in pipeline_config:
            raise BadConfigSource("Invalid pipeline config, missing name field")

        pipeline_name = pipeline_config["name"]
        document_classifiers = setup_classifiers(
            pipeline_config, key="page_classifier", device=device, ocr_engine=ocr_engine
        )

        document_sub_classifiers = setup_classifiers(
            pipeline_config, key="sub_classifier", device=device, ocr_engine=ocr_engine
        )

        classifier_groups = dict()
        for classifier_group, classifiers in document_classifiers.items():
            sub_classifiers = document_sub_classifiers.get(classifier_group, {})
            classifier_groups[classifier_group] = {
                "group": classifier_group,
                "classifiers": classifiers,
                "sub_classifiers": sub_classifiers,
            }

        document_indexers = setup_indexers(
            pipeline_config, key="page_indexer", device=device, ocr_engine=ocr_engine
        )

        indexer_groups = dict()
        for group, indexer in document_indexers.items():
            indexer_groups[group] = {
                "group": group,
                "indexer": indexer,
            }

        # dump information about the loaded classifiers that are grouped by the classifier group
        for classifier_group, classifiers in document_classifiers.items():
            self.logger.info(
                f"Loaded classifiers :{classifier_group},  {len(classifiers)},  {classifiers.keys()}"
            )
        for classifier_group, classifiers in document_sub_classifiers.items():
            self.logger.info(
                f"Loaded sub-classifiers : {classifier_group}, {len(classifiers)},  {classifiers.keys()}"
            )
        self.logger.info(
            f"Loaded indexers : {len(document_indexers)},  {document_indexers.keys()}"
        )

        return pipeline_name, classifier_groups, indexer_groups

>>>>>>> 97bb7793
    def execute_frames_pipeline(
        self,
        ref_id: str,
        ref_type: str,
        frames: List[np.ndarray],
        root_asset_dir: str,
        job_id: str,
        runtime_conf: Optional[dict[str, any]] = None,
    ) -> dict[str, any]:
        if ref_type is None or ref_id is None:
            raise ValueError("Invalid reference type or id")

        self.logger.info(
            f"Executing pipeline for document : {ref_id}, {ref_type} > {root_asset_dir}"
        )
        self.logger.info(f"Executing pipeline runtime_conf : {runtime_conf}")

        page_classifier_enabled = runtime_conf.get("page_classifier", {}).get(
            "enabled", True
        )

        # check if the current pipeline name is the default pipeline name
        if "name" in runtime_conf:
            expected_pipeline_name = runtime_conf["name"]
            if expected_pipeline_name != self.pipeline_name:
                self.logger.warning(
                    f"pipeline name : {expected_pipeline_name}, expected : {self.pipeline_name} , reloading pipeline"
                )
                self.reload_pipeline(expected_pipeline_name)

        page_indexer_enabled = runtime_conf.get("page_indexer", {}).get("enabled", True)

        self.logger.info(
            f"Feature : page classifier enabled : {page_classifier_enabled}"
        )
        self.logger.info(f"Feature : page indexer enabled : {page_indexer_enabled}")

        for group, classifiers in self.classifier_groups.items():
            self.logger.info(f"Loaded classifiers : {group}, {len(classifiers)}")

        metadata = {
            "ref_id": ref_id,
            "ref_type": ref_type,
            "job_id": job_id,
            "pipeline": self.pipeline_name,
            "pages": f"{len(frames)}",
        }

        restore_assets(
            ref_id, ref_type, root_asset_dir, full_restore=False, overwrite=True
        )
        burst_frames(ref_id, frames, root_asset_dir)
        ocr_results = ocr_frames(self.ocr_engines, ref_id, frames, root_asset_dir)

        metadata["ocr"] = ocr_results
        metadata["classifications"] = []
        metadata["indexers"] = []

        # TODO : Need to refactor this
        for group, classifier_group in self.classifier_groups.items():
            self.logger.info(
                f"Processing classifier pipeline/group :  {self.pipeline_name}, {group}"
            )
            document_classifiers = classifier_group["classifiers"]
            sub_classifiers = classifier_group["sub_classifiers"]

            processing_pipeline = [
                ClassifierPipelineComponent(
                    name="classifier_pipeline",
                    document_classifiers=document_classifiers,
                )
            ]

            if page_indexer_enabled:
                if group in self.indexer_groups:
                    document_indexers = self.indexer_groups[group]["indexer"]
                    processing_pipeline.append(
                        NamedEntityPipelineComponent(
                            name="ner_pipeline_component",
                            document_indexers=document_indexers,
                        )
                    )

            results = self.execute_pipeline(
                processing_pipeline, sub_classifiers, frames, ocr_results
            )

            metadata["classifications"].append(
                {
                    "group": group,
                    "classification": results["classifier"]
                    if "classifier" in results
                    else {},
                }
            )

            metadata["indexers"].append(
                {
                    "group": group,
                    "indexer": results["indexer"] if "indexer" in results else {},
                }
            )

        store_metadata(ref_id, ref_type, root_asset_dir, metadata)
        store_assets(ref_id, ref_type, root_asset_dir, match_wildcard="*.json")
        del metadata["ocr"]

        return metadata

    def execute(
        self,
        ref_id: str,
        ref_type: str,
        frames: Union[List[np.ndarray], List[Image.Image]],
        pms_mode: PSMode = PSMode.SPARSE,
        coordinate_format: CoordinateFormat = CoordinateFormat.XYWH,
        regions: List = None,
        queue_id: str = None,
        job_id: str = None,
        runtime_conf: Optional[dict[str, any]] = None,
    ) -> dict[str, any]:
        """
        Execute the pipeline for the document with the given frames.If regions are specified,
        then only the specified regions will be extracted from the document with the rest of the steps being skipped.

        By default, this will perform the following steps

        2. Burst the document
        3. Perform OCR on the document
        5. Classify the document
        6. Store the results in the backend store(s3 , redis, etc.)

        :param ref_id:  reference id of the document (e.g. file name)
        :param ref_type: reference type of the document (e.g. invoice, receipt, etc)
        :param frames: frames to process for the document
        :param pms_mode:  Page segmentation mode for OCR default is SPARSE
        :param coordinate_format: coordinate format for OCR default is XYWH
        :param queue_id:  queue id to associate with the document
        :param job_id: job id to associate with the document
        :param runtime_conf: runtime configuration for the pipeline (e.g. which steps to execute) default is None.
        :return:  metadata for the document (e.g. OCR results, classification results, etc)
        """

        # create local asset directory
        frame_checksum = hash_frames_fast(frames=frames)
        # create backup name by appending a timestamp
        # TODO : Need to refactor this
        if False:  # os.path.exists(os.path.join("/tmp/generators", frame_checksum)):
            ts = datetime.now().strftime("%Y%m%d%H%M%S")
            shutil.move(
                os.path.join("/tmp/generators", frame_checksum),
                os.path.join("/tmp/generators", f"{frame_checksum}-{ts}"),
            )

        root_asset_dir = ensure_exists(os.path.join("/tmp/generators", frame_checksum))

        self.logger.info(f"Root asset dir {ref_id}, {ref_type} : {root_asset_dir}")
        self.logger.info(f"runtime_conf args : {runtime_conf}")

        if runtime_conf is None:
            self.logger.warning("runtime_conf is None, using default config")
            runtime_conf = {}

        return self.execute_frames_pipeline(
            ref_id, ref_type, frames, root_asset_dir, job_id, runtime_conf
        )

    def execute_pipeline(
        self,
        processing_pipeline: List[PipelineComponent],
        sub_classifiers: dict[str, any],
        frames: List,
        ocr_results: dict,
    ) -> dict[str, any]:
        """Execute processing pipeline"""

        words = []
        boxes = []
        documents = docs_from_image(frames)
        assert len(documents) == len(frames)

        for page_idx in range(len(frames)):
            page_words, page_boxes = get_words_and_boxes(ocr_results, page_idx)
            words.append(page_words)
            boxes.append(page_boxes)

        assert len(words) == len(boxes)

        context = PipelineContext(pipeline_id="classification_pipeline")
        context["metadata"] = {}

        for pipe in processing_pipeline:
            try:
                # create a PipelineContext and pass it to the component
                pipe_results = pipe.run(documents, context, words=words, boxes=boxes)
                if pipe_results.state is not None:
                    if not isinstance(pipe_results.state, DocList):
                        raise ValueError(
                            f"Invalid state type : {type(pipe_results.state)}"
                        )
                    documents = pipe_results.state
            except Exception as e:
                if not self.silence_exceptions:
                    raise ValueError("Error executing pipe") from e
                self.logger.error(f"Error executing pipe : {e}")

        # TODO : This is temporary, we need to make this configurable
        self.logger.info("### ClassificationPipeline results")
        self.logger.info(context["metadata"])

        page_indexer_meta = (
            context["metadata"]["page_indexer"]
            if "page_indexer" in context["metadata"]
            else []
        )
        page_classifier_meta = (
            context["metadata"]["page_classifier"]
            if "page_classifier" in context["metadata"]
            else []
        )

        for idx, page_result in enumerate(page_classifier_meta):
            for detail in page_result["details"]:
                page = int(detail["page"])
                classification = detail["classification"]
                filtered_classifiers = {}

                for key, val in sub_classifiers.items():
                    fileter_config = val["filter"]
                    filter_type = fileter_config["type"]
                    filter_pattern = fileter_config["pattern"]

                    if filter_type == "exact" and classification == filter_pattern:
                        self.logger.info(f"Adding sub-classifier : {key}")
                        filtered_classifiers[key] = val

                if filtered_classifiers:
                    self.logger.info(
                        f"Filtered classifiers : {filtered_classifiers.keys()}"
                    )
                    sub_classifier_pipeline = ClassifierPipelineComponent(
                        name="sub_classifier_pipeline",
                        document_classifiers=filtered_classifiers,
                    )

                    ctx = PipelineContext(pipeline_id="sub_classification_pipeline")
                    ctx["metadata"] = {}
                    pipe_results = sub_classifier_pipeline.run(
                        documents[page : page + 1],
                        ctx,
                        words=[words[page]],
                        boxes=[boxes[page]],
                    )
                    detail["sub_classifier"] = ctx["metadata"]["page_classifier"]

        # TODO : Read from config
        # Classification strategy: max_score, max_votes, max_score_with_diff
        prediction_agent = "majority"
        tie_break_policy = "best_with_diff"
        voter = get_voting_strategy(prediction_agent, tie_break_policy, max_diff=0.25)

        class_by_page = self.group_results_by_page("classifier", page_classifier_meta)
        score_by_page = {}
        for page, details in class_by_page.items():
            score_by_page[page] = voter([ClassificationResult(**x) for x in details])

        classifier_results = {
            "strategy": prediction_agent,
            "tie_break_policy": tie_break_policy,
            "pages": {},
        }

        for page in list(class_by_page.keys()):
            classifier_results["pages"][page] = {
                "details": class_by_page[page],
                "best": score_by_page[page],
            }

        # Indexer results
        indexer_by_page = self.group_results_by_page("indexer", page_indexer_meta)
        indexer_results = {"strategy": "default", "pages": {}}

        for page in list(indexer_by_page.keys()):
            indexer_results["pages"][page] = {"details": indexer_by_page[page]}

        return {"classifier": classifier_results, "indexer": indexer_results}

    def group_results_by_page(self, group_key: str, page_meta: List[dict[str, any]]):
        """Group the results by page"""
        group_by_page = {}
        for idx, page_result in enumerate(page_meta):
            indexer = page_result[group_key]
            for detail in page_result["details"]:
                page = int(detail["page"])
                if page not in group_by_page:
                    group_by_page[page] = []
                detail[group_key] = indexer
                group_by_page[page].append(detail)

<<<<<<< HEAD
        return group_by_page
=======
        return group_by_page

    def reload_pipeline(self, pipeline_name) -> None:
        with TimeContext(f"### Reloading pipeline : {pipeline_name}", self.logger):
            try:
                self.logger.info(f"Reloading pipeline : {pipeline_name}")
                if self.pipelines_config is None:
                    raise BadConfigSource(
                        "Invalid pipeline configuration, no pipelines found"
                    )

                pipeline_config = None
                for conf in self.pipelines_config:
                    conf = conf["pipeline"]
                    if conf.get("name") == pipeline_name:
                        pipeline_config = conf
                        break

                if pipeline_config is None:
                    raise BadConfigSource(
                        f"Invalid pipeline configuration, pipeline not found : {pipeline_name}"
                    )

                (
                    self.pipeline_name,
                    self.classifier_groups,
                    self.indexer_groups,
                ) = self.load_pipeline(pipeline_config)
                self.logger.info(f"Reloaded successfully pipeline : {pipeline_name} ")
            except Exception as e:
                self.logger.error(f"Error reloading pipeline : {e}")
                raise e
>>>>>>> 97bb7793
<|MERGE_RESOLUTION|>--- conflicted
+++ resolved
@@ -112,69 +112,6 @@
             self.default_pipeline_config, self.ocr_engines["default"]
         )
 
-<<<<<<< HEAD
-=======
-    def load_pipeline(
-        self, pipeline_config: dict[str, any], ocr_engine: Optional[OcrEngine] = None
-    ) -> tuple[str, dict[str, any], dict[str, any]]:
-
-        # TODO : Need to refactor this (use the caller to get the device and then fallback to the pipeline config)
-        # sometimes we have CUDA/GPU support but want to only use CPU
-        use_cuda = torch.cuda.is_available()
-        if os.environ.get("MARIE_DISABLE_CUDA"):
-            use_cuda = False
-        device = pipeline_config.get("device", "cpu" if not use_cuda else "cuda")
-        if device == "cuda" and not use_cuda:
-            device = "cpu"
-
-        if "name" not in pipeline_config:
-            raise BadConfigSource("Invalid pipeline config, missing name field")
-
-        pipeline_name = pipeline_config["name"]
-        document_classifiers = setup_classifiers(
-            pipeline_config, key="page_classifier", device=device, ocr_engine=ocr_engine
-        )
-
-        document_sub_classifiers = setup_classifiers(
-            pipeline_config, key="sub_classifier", device=device, ocr_engine=ocr_engine
-        )
-
-        classifier_groups = dict()
-        for classifier_group, classifiers in document_classifiers.items():
-            sub_classifiers = document_sub_classifiers.get(classifier_group, {})
-            classifier_groups[classifier_group] = {
-                "group": classifier_group,
-                "classifiers": classifiers,
-                "sub_classifiers": sub_classifiers,
-            }
-
-        document_indexers = setup_indexers(
-            pipeline_config, key="page_indexer", device=device, ocr_engine=ocr_engine
-        )
-
-        indexer_groups = dict()
-        for group, indexer in document_indexers.items():
-            indexer_groups[group] = {
-                "group": group,
-                "indexer": indexer,
-            }
-
-        # dump information about the loaded classifiers that are grouped by the classifier group
-        for classifier_group, classifiers in document_classifiers.items():
-            self.logger.info(
-                f"Loaded classifiers :{classifier_group},  {len(classifiers)},  {classifiers.keys()}"
-            )
-        for classifier_group, classifiers in document_sub_classifiers.items():
-            self.logger.info(
-                f"Loaded sub-classifiers : {classifier_group}, {len(classifiers)},  {classifiers.keys()}"
-            )
-        self.logger.info(
-            f"Loaded indexers : {len(document_indexers)},  {document_indexers.keys()}"
-        )
-
-        return pipeline_name, classifier_groups, indexer_groups
-
->>>>>>> 97bb7793
     def execute_frames_pipeline(
         self,
         ref_id: str,
@@ -474,39 +411,4 @@
                 detail[group_key] = indexer
                 group_by_page[page].append(detail)
 
-<<<<<<< HEAD
-        return group_by_page
-=======
-        return group_by_page
-
-    def reload_pipeline(self, pipeline_name) -> None:
-        with TimeContext(f"### Reloading pipeline : {pipeline_name}", self.logger):
-            try:
-                self.logger.info(f"Reloading pipeline : {pipeline_name}")
-                if self.pipelines_config is None:
-                    raise BadConfigSource(
-                        "Invalid pipeline configuration, no pipelines found"
-                    )
-
-                pipeline_config = None
-                for conf in self.pipelines_config:
-                    conf = conf["pipeline"]
-                    if conf.get("name") == pipeline_name:
-                        pipeline_config = conf
-                        break
-
-                if pipeline_config is None:
-                    raise BadConfigSource(
-                        f"Invalid pipeline configuration, pipeline not found : {pipeline_name}"
-                    )
-
-                (
-                    self.pipeline_name,
-                    self.classifier_groups,
-                    self.indexer_groups,
-                ) = self.load_pipeline(pipeline_config)
-                self.logger.info(f"Reloaded successfully pipeline : {pipeline_name} ")
-            except Exception as e:
-                self.logger.error(f"Error reloading pipeline : {e}")
-                raise e
->>>>>>> 97bb7793
+        return group_by_page