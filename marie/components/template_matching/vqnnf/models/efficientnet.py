import os

import timm
import torch
import torch.nn.functional as F
from efficientnet_pytorch import EfficientNet
from torch import nn

DEVICE = "cuda"


def model_eff_b0():
    model = timm.create_model(
        "efficientnet_b0",
        pretrained=True,
        features_only=True,
        out_indices=[0, 1, 2, 3, 4],
    )
    checkpoint = torch.load(
        os.path.expanduser(
            "~/dev/grapnel-tooling/outputs/efficientnet_b0/ef_model_pretrained_49_True.pth"
        ),
        map_location=DEVICE,
    )
    print("Loading trained model weights...")
    model_state_dict = checkpoint["model_state_dict"]
    # remove the keys that are not in the model for feature extraction, we are pre-training our model on custom classes
    keys_to_remove = [
        "conv_head.weight",
        "bn2.weight",
        "bn2.bias",
        "bn2.running_mean",
        "bn2.running_var",
        "bn2.num_batches_tracked",
        "classifier.weight",
        "classifier.bias",
    ]
    for key in keys_to_remove:
        if key in model_state_dict:
            model_state_dict.pop(key)
    model.load_state_dict(model_state_dict)

    return model


def model_effv2_s():
    model = timm.create_model(
        "tf_efficientnetv2_s",
        pretrained=True,
        features_only=True,
        out_indices=[0, 1, 2, 3, 4],
    )
    checkpoint = torch.load(
        os.path.expanduser(
<<<<<<< HEAD
            '~/dev/grapnel-tooling/outputs/ef_model_pretrained_28_True.pth'
=======
            "~/dev/grapnel-tooling/outputs/ef_model_pretrained_19_True.pth"
>>>>>>> e8eedf15
        ),
        map_location=DEVICE,
    )
    print("Loading trained model weights...")
    model_state_dict = checkpoint["model_state_dict"]
    # remove the keys that are not in the model for feature extraction, we are pre-training our model on custom classes
    keys_to_remove = [
        "conv_head.weight",
        "bn2.weight",
        "bn2.bias",
        "bn2.running_mean",
        "bn2.running_var",
        "bn2.num_batches_tracked",
        "classifier.weight",
        "classifier.bias",
    ]
    for key in keys_to_remove:
        if key in model_state_dict:
            model_state_dict.pop(key)
    model.load_state_dict(model_state_dict)

    print(model)
    return model


@torch.no_grad()
def model_eff_v2_s_endpoints(model, x):
    endpoints = dict()
    output = model(x)
    for idx, tensor in enumerate(output):
        # print(f"Output {idx} shape: {tensor.shape}")
        endpoints[f"reduction_{idx + 1}"] = tensor
    return endpoints


class EfficientNetHyperColumn(nn.Module):
    def __init__(
        self, model_name, in_channels=3, num_features=256, stride=1, weights_path=None
    ):
        super().__init__()
        self.stride = stride
        self.num_features = num_features  # 40, 80, 192, 512
        self.model_type = "efficientnet_b0_eff"  # or efficientnetv2_s efficientnet_b0_eff efficientne_b0

        print(f"testing with {self.model_type}")

        if self.model_type == "efficientnet_b0_eff":
            self.model = EfficientNet.from_pretrained(
                model_name, weights_path=weights_path, advprop=False
            )
        elif self.model_type == "efficientnetv2_s":
            self.model = model_effv2_s()
        elif self.model_type == "efficientne_b0":
            self.model = model_eff_b0()

        self.model.eval()

    def extract_endpoints(self, model, x):
        if self.model_type == "efficientnet_b0_eff":
            return model.extract_endpoints(x)
        elif (
            self.model_type == "efficientnetv2_s" or self.model_type == "efficientne_b0"
        ):
            return model_eff_v2_s_endpoints(model, x)

    def forward(self, x):
        _, _, h, w = x.shape
        out_h = h // self.stride
        out_w = w // self.stride

        out = []
        endpoints = self.extract_endpoints(self.model, x)
        if self.num_features == 40:
            out.append(
                F.interpolate(
                    endpoints["reduction_1"],
                    size=(out_h, out_w),
                    mode="bilinear",
                    align_corners=True,
                )
            )
            out.append(
                F.interpolate(
                    endpoints["reduction_2"],
                    size=(out_h, out_w),
                    mode="bilinear",
                    align_corners=True,
                )
            )
        elif self.num_features == 80:
            out.append(
                F.interpolate(
                    endpoints["reduction_1"],
                    size=(out_h, out_w),
                    mode="bilinear",
                    align_corners=True,
                )
            )
            out.append(
                F.interpolate(
                    endpoints["reduction_2"],
                    size=(out_h, out_w),
                    mode="bilinear",
                    align_corners=True,
                )
            )
            out.append(
                F.interpolate(
                    endpoints["reduction_3"],
                    size=(out_h, out_w),
                    mode="bilinear",
                    align_corners=True,
                )
            )
        elif self.num_features == 192:
            out.append(
                F.interpolate(
                    endpoints["reduction_1"],
                    size=(out_h, out_w),
                    mode="bilinear",
                    align_corners=True,
                )
            )
            out.append(
                F.interpolate(
                    endpoints["reduction_2"],
                    size=(out_h, out_w),
                    mode="bilinear",
                    align_corners=True,
                )
            )
            out.append(
                F.interpolate(
                    endpoints["reduction_3"],
                    size=(out_h, out_w),
                    mode="bilinear",
                    align_corners=True,
                )
            )
            out.append(
                F.interpolate(
                    endpoints["reduction_4"],
                    size=(out_h, out_w),
                    mode="bilinear",
                    align_corners=True,
                )
            )
        elif self.num_features == 512:
            out.append(
                F.interpolate(
                    endpoints["reduction_1"],
                    size=(out_h, out_w),
                    mode="bilinear",
                    align_corners=True,
                )
            )
            out.append(
                F.interpolate(
                    endpoints["reduction_2"],
                    size=(out_h, out_w),
                    mode="bilinear",
                    align_corners=True,
                )
            )
            out.append(
                F.interpolate(
                    endpoints["reduction_3"],
                    size=(out_h, out_w),
                    mode="bilinear",
                    align_corners=True,
                )
            )
            out.append(
                F.interpolate(
                    endpoints["reduction_4"],
                    size=(out_h, out_w),
                    mode="bilinear",
                    align_corners=True,
                )
            )
            out.append(
                F.interpolate(
                    endpoints["reduction_5"],
                    size=(out_h, out_w),
                    mode="bilinear",
                    align_corners=True,
                )
            )

        out = torch.cat(out, dim=1)
        # out = out / torch.norm(out, dim=1, keepdim=True)
        return out<|MERGE_RESOLUTION|>--- conflicted
+++ resolved
@@ -52,11 +52,7 @@
     )
     checkpoint = torch.load(
         os.path.expanduser(
-<<<<<<< HEAD
-            '~/dev/grapnel-tooling/outputs/ef_model_pretrained_28_True.pth'
-=======
-            "~/dev/grapnel-tooling/outputs/ef_model_pretrained_19_True.pth"
->>>>>>> e8eedf15
+            '~/dev/grapnel-tooling/outputs/ef_model_pretrained_49_True.pth'
         ),
         map_location=DEVICE,
     )
@@ -99,7 +95,9 @@
         super().__init__()
         self.stride = stride
         self.num_features = num_features  # 40, 80, 192, 512
-        self.model_type = "efficientnet_b0_eff"  # or efficientnetv2_s efficientnet_b0_eff efficientne_b0
+        self.model_type = (
+            "efficientnetv2_s"  # or efficientnetv2_s efficientnet_b0_eff efficientne_b0
+        )
 
         print(f"testing with {self.model_type}")
 
