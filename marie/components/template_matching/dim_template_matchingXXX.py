import os
from typing import List, Optional, Union

import cv2
import matplotlib.pyplot as plt
import numpy as np
import torch
from patchify import patchify
from sewar.full_ref import rmse
from skimage import metrics
from torch import nn
from torchvision import models, transforms

from marie.logging.logger import MarieLogger
from marie.models.utils import initialize_device_settings

from ...utils.image_utils import crop_to_content
from ...utils.overlap import find_overlap
from ...utils.resize_image import resize_image
from .base import BaseTemplateMatcher
from .dim.DIM import conv2_same, odd
from .dim.feature_extractor_vgg import Featex, apply_DIM


class DeepDimTemplateMatcher(BaseTemplateMatcher):
    """
    Robust Template Matching via Hierarchical Convolutional Features from a Shape Biased CNN
    https://arxiv.org/abs/2007.15817
    """

    def __init__(
        self,
        model_name_or_path: Union[str, os.PathLike],
        model_version: Optional[str] = None,
        use_gpu: bool = True,
        labels: Optional[List[str]] = None,
        batch_size: int = 16,
        use_auth_token: Optional[Union[str, bool]] = None,
        devices: Optional[List[Union[str, "torch.device"]]] = None,
        show_error: Optional[Union[str, bool]] = True,
        **kwargs,
    ):
        """

        :param model_name_or_path: Directory of a saved model or the name of a public model  from the HuggingFace model hub.
        See https://huggingface.co/models for full list of available models.
        :param model_version: The version of model to use from the HuggingFace model hub. Can be tag name, branch name, or commit hash.
        :param use_gpu: Whether to use GPU (if available).
        :param batch_size: Number of Documents to be processed at a time.
        :param use_auth_token: The API token used to download private models from Huggingface.
                               If this parameter is set to `True`, then the token generated when running
                               `transformers-cli login` (stored in ~/.huggingface) will be used.
                               Additional information can be found here
                               https://huggingface.co/transformers/main_classes/model.html#transformers.PreTrainedModel.from_pretrained
        :param devices: List of torch devices (e.g. cuda, cpu, mps) to limit inference to specific devices.
                        A list containing torch device objects and/or strings is supported (For example
                        [torch.device('cuda:0'), "mps", "cuda:1"]). When specifying `use_gpu=False` the devices
                        parameter is not used and a single cpu device is used for inference.
        """
        super().__init__(**kwargs)
        self.logger = MarieLogger(self.__class__.__name__).logger
        self.logger.info(f"Document matcher : {model_name_or_path}")
        self.show_error = show_error  # show prediction errors
        self.batch_size = batch_size
        self.labels = labels
        self.progress_bar = False

        resolved_devices, _ = initialize_device_settings(
            devices=devices, use_cuda=use_gpu, multi_gpu=False
        )
        if len(resolved_devices) > 1:
            self.logger.warning(
                "Multiple devices are not supported in %s inference, using the first device %s.",
                self.__class__.__name__,
                resolved_devices[0],
            )

        self.device = resolved_devices[0]
        self.model = self.load(model_name_or_path)
        self.layers = (0, 5, 7)  # .85/

        self.featex = Featex(
            self.model,
            True,
            layer1=self.layers[0],
            layer2=self.layers[1],
            layer3=self.layers[2],
        )

    def load(self, model_name_or_path: Union[str, os.PathLike]) -> nn.Module:
        # model = models.vgg19(weights=models.vgg.VGG19_Weights.IMAGENET1K_V1)
        model = models.vgg16(weights=models.vgg.VGG16_Weights.IMAGENET1K_V1)
        model = model.features
        model.eval()
        model.to(self.device)

        return model

    def predict(
        self,
        frame: np.ndarray,
        template_frames: list[np.ndarray],
        template_boxes: list[tuple[int, int, int, int]],
        template_labels: list[str],
        score_threshold: float = 0.9,
        max_overlap: float = 0.5,
        max_objects: int = 1,
        window_size: tuple[int, int] = (384, 128),  # h, w
        region: tuple[int, int, int, int] = None,
        downscale_factor: int = 1,
        batch_size: Optional[int] = None,
    ) -> list[tuple[int, int, int, int]]:

        featex = self.featex
        layer1, layer2, layer3 = self.layers
        image = frame
        image_plot = image.copy()

        for template_raw, template_bbox, template_label in zip(
            template_frames, template_boxes, template_labels
        ):
            print("template_label", template_label)
            print("template_bbox", template_bbox)

            x, y, w, h = [int(round(t)) for t in template_bbox]
            template_plot = cv2.rectangle(
                template_raw.copy(), (x, y), (x + w, y + h), (0, 255, 0), 2
            )

            cv2.imwrite("/tmp/dim/template_plot.png", template_plot)
            image_transform = transforms.Compose(
                [
                    transforms.ToTensor(),
                    transforms.Normalize(
                        mean=[0.485, 0.456, 0.406],
                        std=[0.229, 0.224, 0.225],
                    ),
                ]
            )
            # ensure that the image is in RGB
            if len(image.shape) == 2:
                image = cv2.cvtColor(image, cv2.COLOR_GRAY2RGB)
            # ensure that the template is in RGB
            if len(template_raw.shape) == 2:
                template_raw = cv2.cvtColor(template_raw, cv2.COLOR_GRAY2RGB)

            if image.shape[2] == 2:
                image = cv2.cvtColor(image, cv2.COLOR_GRAY2RGB)
            if template_raw.shape[2] == 2:
                template_raw = cv2.cvtColor(template_raw, cv2.COLOR_GRAY2RGB)

            T_image = image_transform(template_raw.copy()).unsqueeze(0)
            T_search_image = image_transform(image.copy()).unsqueeze(0)

            # Section 4.2 in the paper

            if 0 <= layer1 <= 4:
                a = 1
            if 4 < layer1 <= 9:
                a = 2
            if 9 < layer1 <= 18:
                a = 4
            if 18 < layer1 <= 27:
                a = 8
            if 27 < layer1 <= 36:
                a = 16
            if 0 <= layer3 <= 4:
                b = 1
            if 4 < layer3 <= 9:
                b = 2
            if 9 < layer3 <= 18:
                b = 4
            if 18 < layer3 <= 27:
                b = 8
            if 27 < layer3 <= 36:
                b = 16

            if w * h <= 4000:
                I_feat = featex(T_image)
                SI_feat = featex(T_search_image)
                resize_bbox = [i / a for i in template_bbox]
            else:
                I_feat = featex(T_image, "big")
                SI_feat = featex(T_search_image, "big")
                resize_bbox = [i / b for i in template_bbox]

            print(" ")
            print("Feature extraction done.")
            pad1 = [int(round(t)) for t in (template_bbox[3], template_bbox[2])]
            pad2 = [int(round(t)) for t in (resize_bbox[3], resize_bbox[2])]

            SI_pad = torch.from_numpy(
                np.pad(
                    SI_feat.cpu().numpy(),
                    ((0, 0), (0, 0), (pad2[0], pad2[0]), (pad2[1], pad2[1])),
                    "symmetric",
                )
            )
            similarity = apply_DIM(I_feat, SI_pad, resize_bbox, pad2, pad1, image, 5)
            print("Matching done.")
            print("similarity shape:", similarity.shape)

            ptx, pty = np.where(similarity == np.amax(similarity))
            image_pd = [
                pty[0] + 1 - (odd(template_bbox[2]) - 1) / 2,
                ptx[0] + 1 - (odd(template_bbox[3]) - 1) / 2,
                template_bbox[2],
                template_bbox[3],
            ]
            image_pd = [int(t) for t in image_pd]
            print("Predict box:", image_pd)

            # Plotting
            xp, yp, wp, hp = [int(round(t)) for t in image_pd]
            image_plot = cv2.rectangle(
                image_plot,
                (int(xp), int(yp)),
                (int(xp + wp), int(yp + hp)),
                (255, 0, 0),
                2,
            )

            fig, ax = plt.subplots(1, 3, figsize=(20, 5))
            plt.ion()
            ax[0].imshow(template_plot)
            ax[1].imshow(image_plot)
            ax[2].imshow(similarity, "jet")

            plt.savefig("/tmp/dim/results.png")
            plt.pause(0.0001)
            plt.close()

            # get template snippet from template image
            template = template_raw[y : y + h, x : x + w, :]
            pred_snippet = image[
                image_pd[1] : image_pd[1] + h, image_pd[0] : image_pd[0] + w, :
            ]

            image1_gray = cv2.cvtColor(template, cv2.COLOR_BGR2GRAY)
            image2_gray = cv2.cvtColor(pred_snippet, cv2.COLOR_BGR2GRAY)

            # save for debugging
            cv2.imwrite("/tmp/dim/image1_gray.png", image1_gray)
            cv2.imwrite("/tmp/dim/image2_gray.png", image2_gray)
            cv2.imwrite("/tmp/dim/template_raw.png", template_raw)

            # Calculate SSIM
            ssim_score = metrics.structural_similarity(
                image1_gray, image2_gray, full=True
            )
            print(f"SSIM Score: ", round(ssim_score[0], 2))

<<<<<<< HEAD
            k = max_objects  # number of top results to select
=======
            k = 3  # number of top results to select
            # https://blog.finxter.com/np-argpartition-a-simple-illustrated-guide/
>>>>>>> 74c41b1b
            image_pd_list = []
            max_sim = np.amax(similarity)

            for i in range(k):
                ptx, pty = np.where(similarity == np.amax(similarity))
                box = [
                    int(pty[0] + 1 - (odd(template_bbox[2]) - 1) / 2),
                    int(ptx[0] + 1 - (odd(template_bbox[3]) - 1) / 2),
                    template_bbox[2],
                    template_bbox[3],
                ]

                similarity[box[1] : box[1] + box[3], box[0] : box[0] + box[2]] = 0
                image_pd_list.append(box)

            print("Predict box list:", image_pd_list)
            print("Done, results saved")

            if False:
                # Create a list of tuples for the top-k results
                image_pd_list = [
                    (
                        pty[i] + 1 - (odd(template_bbox[2]) - 1) / 2,
                        ptx[i] + 1 - (odd(template_bbox[3]) - 1) / 2,
                        template_bbox[2],
                        template_bbox[3],
                    )
                    for i in range(k)
                ]

            # convert to x_min, y_min, x_max, y_max
            image_pd_list = [
                [
                    max(int(round(t[0])), 0),
                    int(round(t[1])),
                    int(round(t[0] + t[2])),
                    int(round(t[1] + t[3])),
                ]
                for t in image_pd_list
            ]

            print("Predict box list:", image_pd_list)
            if False:
                filtered = []
                visited = [False for _ in range(len(image_pd_list))]
                for idx in range(len(image_pd_list)):
                    if visited[idx]:
                        continue
                    visited[idx] = True
                    pd = image_pd_list[idx]
                    overlaps, indexes = find_overlap(pd, image_pd_list)
                    filtered.append(pd)
                    for i in indexes:
                        visited[i] = True

                image_pd_list = filtered
            # apply non-max suppression
            # image_pd_list = non_max_suppression_fast(np.array(image_pd_list), 0.5)

            #  convert to x_min, y_min, w, h
            image_pd_list = [
                [
                    int(round(t[0])),
                    int(round(t[1])),
                    int(round(t[2] - t[0])),
                    int(round(t[3] - t[1])),
                ]
                for t in image_pd_list
            ]

            # image_pd_list = non_max_suppression(np.array(image_pd_list), 0.5)
            print("Predict box list:", image_pd_list)
            print("Done, results saved")

            output = image.copy()
            template_gray = cv2.cvtColor(template, cv2.COLOR_BGR2GRAY)
            template_gray = template_gray.astype(np.uint8)

            for idx, image_pd in enumerate(image_pd_list):
                pred_snippet = image[
                    image_pd[1] : image_pd[1] + h, image_pd[0] : image_pd[0] + w, :
                ]

                image2_gray = cv2.cvtColor(pred_snippet, cv2.COLOR_BGR2GRAY)
                image2_gray = crop_to_content(image2_gray, content_aware=False)
                image1_gray = crop_to_content(template_gray, content_aware=False)

                # find the max dimension of the two images and resize the other image to match it
                max_y = max(image1_gray.shape[0], image2_gray.shape[0]) * 1
                max_x = max(image1_gray.shape[1], image2_gray.shape[1]) * 1

                max_y = int(max_y)
                max_x = int(max_x)

                image1_gray, coord = resize_image(
                    image1_gray,
                    desired_size=(max_y, max_x),
                    color=(255, 255, 255),
                    keep_max_size=False,
                )
                image2_gray, coord = resize_image(
                    image2_gray,
                    desired_size=(max_y, max_x),
                    color=(255, 255, 255),
                    keep_max_size=False,
                )

                stacked = np.hstack((image1_gray, image2_gray))

                # save for debugging
                cv2.imwrite(f"/tmp/dim/image2_gray_{idx}.png", image2_gray)

                # # Calculate SSIM
                blur1 = cv2.GaussianBlur(image1_gray, (7, 7), sigmaX=1.5, sigmaY=1.5)
                blur2 = cv2.GaussianBlur(image2_gray, (7, 7), sigmaX=1.5, sigmaY=1.5)

                # stacked = np.hstack((blur1, blur2))
                cv2.imwrite(f"/tmp/dim/stacked_{idx}.png", stacked)

                from sewar.full_ref import (
                    ergas,
                    mse,
                    psnr,
                    rase,
                    rmse,
                    sam,
                    scc,
                    ssim,
                    uqi,
                    vifp,
                )

                print("-----------------------------------")
                print(f"SSIM Score[{idx}]: ", round(ssim_score[0], 2), image_pd)
                org = blur1
                blur = blur2

                # make sure we have a 3 channel image
                if False:
                    t = image_transform(
                        cv2.cvtColor(org, cv2.COLOR_GRAY2RGB).copy()
                    ).unsqueeze(0)

                    m = image_transform(
                        cv2.cvtColor(blur, cv2.COLOR_GRAY2RGB).copy()
                    ).unsqueeze(0)

                    f1 = self.featex(t, "big")
                    f2 = self.featex(m, "big")
                    print("f1", f1.shape)
                    print("f2", f2.shape)

                    # remove the batch dimension
                    f1 = f1.squeeze(0)
                    f2 = f2.squeeze(0)

                    # get feature size
                    f_size = f1.shape[0]
                    if f_size > 16:
                        f_size = 16

                    # template = torch.flip(t, [2, 3])
                    # similarity = conv2_same(m, template).squeeze().cpu().numpy()
                    # cv2.imwrite(f"/tmp/dim/similarity_{idx}.png", similarity)

                    # new flat image
                    f_img = np.zeros((f1.shape[1], f1.shape[2] * f_size))
                    t_img = np.zeros((f2.shape[1], f2.shape[2] * f_size))
                    # fill in the flat image
                    for i in range(f_size):
                        # val = f1[i].cpu().numpy().transpose(1, 2, 0)
                        f_img[:, i * f1.shape[2] : (i + 1) * f1.shape[2]] = (
                            f1[i].cpu().numpy() * 255
                        )
                        t_img[:, i * f2.shape[2] : (i + 1) * f2.shape[2]] = (
                            f2[i].cpu().numpy() * 255
                        )

                    print("f_img", f_img.shape)
                    f_img = f_img.astype(np.uint8)
                    t_img = t_img.astype(np.uint8)

                    cv2.imwrite(f"/tmp/dim/f_img_{idx}.png", f_img)
                    cv2.imwrite(f"/tmp/dim/t_img_{idx}.png", t_img)

                    blur = f_img
                    org = t_img

                print("MSE: ", mse(blur, org))
                print("RMSE: ", rmse(blur, org))
                print("PSNR: ", psnr(blur, org))
                print("SSIM: ", ssim(blur, org))
                print("UQI: ", uqi(blur, org))
                # print("MSSSIM: ", msssim(blur, org))
                print("ERGAS: ", ergas(blur, org))
                print("SCC: ", scc(blur, org))
                print("RASE: ", rase(blur, org))
                print("SAM: ", sam(blur, org))
                # print("VIF: ", vifp(blur, org))

                s0 = rmse(org, blur)  # value between 0 and 255
                s1 = ssim(org, blur, MAX=255)[1]  # value between 0 and 1
                s2 = 0  # vifp(org, blur, sigma_nsq=2.0)  # value between 0 and 1
                s3 = psnr(
                    org, blur, MAX=255
                )  # value between 0 and 100 (db) INF if org == blur
                # normalize pnsr to 1
                if s3 == float("inf"):
                    s3 = 1
                else:
                    s3 = s3 / 100
<<<<<<< HEAD

                # normalize rmse to 1
                s0 = 1 - s0 / 255

=======

                # normalize rmse to 1
                s0 = 1 - s0 / 255

>>>>>>> 74c41b1b
                print("s0", s0)
                print("s1", s1)
                print("s2", s2)
                print("s3", s3)

                flat_1 = blur.flatten()
                flat_2 = org.flatten()
                from scipy.spatial import distance

                ham_dist = distance.hamming(flat_1, flat_2)
                # ham_dist = 1 - ham_dist
                print("ham_dist", ham_dist)

                # convert into boolean array where True is where value is 0
                harr_t = np.where(image1_gray == 0, True, False)
                harr_m = np.where(image2_gray == 0, True, False)

                from sklearn.feature_extraction import image as image_feature

                patch_size = image1_gray.shape[0]  # // 2
                patches_t = image_feature.extract_patches_2d(
                    harr_t, (patch_size, patch_size)
                )
                patches_m = image_feature.extract_patches_2d(
                    harr_m, (patch_size, patch_size)
                )

<<<<<<< HEAD
                print("Patches shape: {}".format(patches_t.shape))
                print("Patches shape: {}".format(patches_m.shape))
=======
                print('Patches shape: {}'.format(patches_t.shape))
                print('Patches shape: {}'.format(patches_m.shape))
>>>>>>> 74c41b1b

                from numpy.lib import stride_tricks
                from skimage.metrics import hausdorff_distance

                img = image1_gray
                img_strided = stride_tricks.as_strided(
                    img, shape=(h, w, patch_size, patch_size), writeable=False
                )
<<<<<<< HEAD
                print("img_strided shape: {}".format(img_strided.shape))
=======
                print('img_strided shape: {}'.format(img_strided.shape))
>>>>>>> 74c41b1b
                for img_patch in img_strided.reshape(-1, patch_size, patch_size):
                    print(img_patch.shape)

                r_dist = 0
                r_dist_norm = 0
                hd_max = patch_size**2
                for p1, p2 in zip(patches_t, patches_m):
                    hd = distance.directed_hausdorff(p1, p2)[0]
                    # hd = hausdorff_distance(p1, p2)
                    # check if the distance is inf
                    if hd == float("inf"):
                        hd = hd_max
                    r_dist += hd
                    hd_norm = hd / hd_max
                    r_dist_norm += hd_norm
<<<<<<< HEAD
                    print(f"hausdorff_distance distance:  ", hd, hd_norm)
                r_dist_norm = 1 - r_dist_norm / len(patches_t)
                print(f"Total distance:  ", r_dist, r_dist_norm)
=======
                    print(f'hausdorff_distance distance:  ', hd, hd_norm)
                r_dist_norm = 1 - r_dist_norm / len(patches_t)
                print(f'Total distance:  ', r_dist, r_dist_norm)
>>>>>>> 74c41b1b

                # create composite score from ssim, vifp, and psnr scores then normalize to 1
                score = (s0 + s1) / 2 + (1 - ham_dist)
                print("score before norm : ", score)
                score = min(score, 1.0)

                # draw rectangle on image
                cv2.rectangle(
                    output,
                    (image_pd[0], image_pd[1]),
                    (image_pd[0] + image_pd[2], image_pd[1] + image_pd[3]),
                    (0, 255, 0),
                    2,
                )
                # add label
                cv2.putText(
                    output,
                    f"{round(score, 2)}",
                    (image_pd[0], image_pd[1] - 5),
                    cv2.FONT_HERSHEY_SIMPLEX,
                    0.5,
                    (0, 0, 255),
                    1,
                )

            cv2.imwrite(f"/tmp/dim/output.png", output)


# ref https://stackoverflow.com/questions/77230340/ssim-is-large-but-the-two-images-are-not-similar-at-all
# Binary-image comparison with local-dissimilarity quantification
# https://www.sciencedirect.com/science/article/abs/pii/S0031320307003287<|MERGE_RESOLUTION|>--- conflicted
+++ resolved
@@ -5,9 +5,6 @@
 import matplotlib.pyplot as plt
 import numpy as np
 import torch
-from patchify import patchify
-from sewar.full_ref import rmse
-from skimage import metrics
 from torch import nn
 from torchvision import models, transforms
 
@@ -105,7 +102,6 @@
         score_threshold: float = 0.9,
         max_overlap: float = 0.5,
         max_objects: int = 1,
-        window_size: tuple[int, int] = (384, 128),  # h, w
         region: tuple[int, int, int, int] = None,
         downscale_factor: int = 1,
         batch_size: Optional[int] = None,
@@ -230,6 +226,8 @@
             plt.pause(0.0001)
             plt.close()
 
+            from skimage import metrics
+
             # get template snippet from template image
             template = template_raw[y : y + h, x : x + w, :]
             pred_snippet = image[
@@ -250,12 +248,8 @@
             )
             print(f"SSIM Score: ", round(ssim_score[0], 2))
 
-<<<<<<< HEAD
-            k = max_objects  # number of top results to select
-=======
             k = 3  # number of top results to select
             # https://blog.finxter.com/np-argpartition-a-simple-illustrated-guide/
->>>>>>> 74c41b1b
             image_pd_list = []
             max_sim = np.amax(similarity)
 
@@ -467,17 +461,10 @@
                     s3 = 1
                 else:
                     s3 = s3 / 100
-<<<<<<< HEAD
 
                 # normalize rmse to 1
                 s0 = 1 - s0 / 255
 
-=======
-
-                # normalize rmse to 1
-                s0 = 1 - s0 / 255
-
->>>>>>> 74c41b1b
                 print("s0", s0)
                 print("s1", s1)
                 print("s2", s2)
@@ -505,13 +492,8 @@
                     harr_m, (patch_size, patch_size)
                 )
 
-<<<<<<< HEAD
                 print("Patches shape: {}".format(patches_t.shape))
                 print("Patches shape: {}".format(patches_m.shape))
-=======
-                print('Patches shape: {}'.format(patches_t.shape))
-                print('Patches shape: {}'.format(patches_m.shape))
->>>>>>> 74c41b1b
 
                 from numpy.lib import stride_tricks
                 from skimage.metrics import hausdorff_distance
@@ -520,11 +502,7 @@
                 img_strided = stride_tricks.as_strided(
                     img, shape=(h, w, patch_size, patch_size), writeable=False
                 )
-<<<<<<< HEAD
                 print("img_strided shape: {}".format(img_strided.shape))
-=======
-                print('img_strided shape: {}'.format(img_strided.shape))
->>>>>>> 74c41b1b
                 for img_patch in img_strided.reshape(-1, patch_size, patch_size):
                     print(img_patch.shape)
 
@@ -540,15 +518,9 @@
                     r_dist += hd
                     hd_norm = hd / hd_max
                     r_dist_norm += hd_norm
-<<<<<<< HEAD
                     print(f"hausdorff_distance distance:  ", hd, hd_norm)
                 r_dist_norm = 1 - r_dist_norm / len(patches_t)
                 print(f"Total distance:  ", r_dist, r_dist_norm)
-=======
-                    print(f'hausdorff_distance distance:  ', hd, hd_norm)
-                r_dist_norm = 1 - r_dist_norm / len(patches_t)
-                print(f'Total distance:  ', r_dist, r_dist_norm)
->>>>>>> 74c41b1b
 
                 # create composite score from ssim, vifp, and psnr scores then normalize to 1
                 score = (s0 + s1) / 2 + (1 - ham_dist)
