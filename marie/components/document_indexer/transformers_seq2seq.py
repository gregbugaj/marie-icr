--- conflicted
+++ resolved
@@ -138,12 +138,8 @@
         tokenizer = AutoTokenizer.from_pretrained(model_name_or_path)
         model = AutoModelForSeq2SeqLM.from_pretrained(model_name_or_path)
 
-<<<<<<< HEAD
-=======
         print("tokenizer.model_max_length", tokenizer.model_max_length)
-        # tokenizer.model_max_length = 1024
-        # print("tokenizer.model_max_length", tokenizer.model_max_length)
->>>>>>> 4bb2a5d3
+        print("tokenizer.model_max_length", tokenizer.model_max_length)
         model.to(device)
         model.eval()
 
